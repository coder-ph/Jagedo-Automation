# Logs
logs
*.log
npm-debug.log*
yarn-debug.log*
yarn-error.log*
pnpm-debug.log*
lerna-debug.log*

node_modules
dist
dist-ssr
*.local

# Editor directories and files
.vscode/*
!.vscode/extensions.json
.idea
.DS_Store
*.suo
*.ntvs*
*.njsproj
*.sln
*.sw?
<<<<<<< HEAD

admin-dashboard-changes.patch
=======
admin-dashboard-changes.patch

# Mock data
src/mock/
>>>>>>> c1533a32
<|MERGE_RESOLUTION|>--- conflicted
+++ resolved
@@ -22,12 +22,8 @@
 *.njsproj
 *.sln
 *.sw?
-<<<<<<< HEAD
 
-admin-dashboard-changes.patch
-=======
 admin-dashboard-changes.patch
 
 # Mock data
-src/mock/
->>>>>>> c1533a32
+src/mock/